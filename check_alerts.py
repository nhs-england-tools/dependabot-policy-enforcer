--- conflicted
+++ resolved
@@ -89,11 +89,7 @@
 
 def get_dependabot_alerts(repo):
     try:
-<<<<<<< HEAD
         alerts = repo.get_dependabot_alerts(state="open")
-=======
-        alerts = repo.get_dependabot_alerts()
->>>>>>> 9ed2f52c
         alerts_list = list(alerts)
         print(f"Returned {len(alerts_list)} alerts")
         return alerts
